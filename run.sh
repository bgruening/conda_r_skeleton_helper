--- conflicted
+++ resolved
@@ -4,24 +4,16 @@
 for fn in `cat packages.txt`; do
     conda skeleton cran $fn
     cp $fn/meta.yaml tmp/$fn.meta.yaml
-<<<<<<< HEAD
     sed -i.bak '/^[[:space:]]*#.*$/ d' $fn/meta.yaml
     sed -i.bak '/^mv[[:space:]].*$/ d' $fn/build.sh
     sed -i.bak '/^grep[[:space:]].*$/ d' $fn/build.sh
     sed -i.bak '/^#[[:space:]].*$/ d' $fn/build.sh
-=======
-    sed -i.bak '/^\s*#.*$/ d' $fn/meta.yaml
-    sed -i.bak '/^mv\s.*$/ d' $fn/build.sh
-    sed -i.bak '/^grep\s.*$/ d' $fn/build.sh
-    sed -i.bak '/^#\s.*$/ d' $fn/build.sh
->>>>>>> 3c658d48
     sed -i.bak '/^@.*$/ d' $fn/bld.bat
     sed -i.bak '/^$/{N;/^\n$/d;}' $fn/meta.yaml
     sed -i.bak '/^$/{N;/^\n$/d;}' $fn/build.sh
     sed -i.bak 's/ [+|] file LICEN[SC]E//' $fn/meta.yaml
-<<<<<<< HEAD
     sed  -i.bak 's/{indent}/\
-    - /' $fn/meta.yaml # Ridiculous POPSIX-stable way to get newline:(
+    - /' $fn/meta.yaml # Ridiculous POSIX-stable way to get newline:(
     # skip win builds
     sed -i.bak 's/number: 0/number: 0\
   skip: true  # [win32]/g' $fn/meta.yaml
@@ -32,16 +24,6 @@
     sed -i.bak 's/  license_family: GPL2/  license_family: GPL2\
   license_file: '"'"'{{ environ[\"PREFIX\"] }}\/lib\/R\/share\/licenses\/GPL-2'"'"'  \# [unix]\
   license_file: '"'"'{{ environ[\"PREFIX\"] }}\\\R\\[[:space:]]hare\\\licenses\\\GPL-2'"'"'  \# [win]/' $fn/meta.yaml
-=======
-    sed  -i.bak 's/{indent}/\n    - /' $fn/meta.yaml
-    # skip win builds
-    sed -i.bak 's/number: 0/number: 0\n  skip: true  # [win32]/g' $fn/meta.yaml
-
-    # Add GPL-3
-    sed -i.bak s/"  license_family: GPL3"/"  license_family: GPL3\n  license_file: '{{ environ[\"PREFIX\"] }}\/lib\/R\/share\/licenses\/GPL-3'  # [unix]\n  license_file: '{{ environ[\"PREFIX\"] }}\\\R\\\share\\\licenses\\\GPL-3'  # [win]"/ $fn/meta.yaml
-    # Add GPL-2
-    sed -i.bak s/"  license_family: GPL2"/"  license_family: GPL2\n  license_file: '{{ environ[\"PREFIX\"] }}\/lib\/R\/share\/licenses\/GPL-2'  # [unix]\n  license_file: '{{ environ[\"PREFIX\"] }}\\\R\\\share\\\licenses\\\GPL-2'  # [win]"/ $fn/meta.yaml
->>>>>>> 3c658d48
 
     sed -i.bak -e ':a' -e '/^\n*$/{$d;N;};/\n$/ba' $fn/bld.bat
     sed -i.bak -e ':a' -e '/^\n*$/{$d;N;};/\n$/ba' $fn/meta.yaml
